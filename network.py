from typing import Dict
import numpy as np
import neuron
import synapse
from pygenn.genn_model import GeNNModel, NeuronGroup
from draw_connectivity import create_glomerulus_graph, create_network_graph

class NeuronalNetwork:
    """
    Class containing the neuronal network definition

    ...

    Attributes
    ----------
    network : pygenn.genn_model.GeNNModel
        The gen object containing the network model
    neuron_populations : dict
        A dictionary containing all the different population of neurons
    synapses : dict
        A dictionary containing all the different synapses between the
        population of neurons

    Methods
    -------
    """

    network = None
    neuron_populations = {}
    connected_neurons: Dict[str, NeuronGroup] = {}
    synapses = {}
    connected_synapses = {}

    def _add_neuron_population(self, neuron_populations):
        """Reads the neuron_population dictionary and creates corresponding
           NeuronPopulation objects
        Parameters
        ----------
        neuron_population : dict
            A dictionary containing all the parameters necessary to build
            the population of neurons.
        """
        for i in neuron_populations:
            self.neuron_populations[i] = neuron.NeuronPopulation(neuron_populations[i], i)

    def _add_neurons_to_network(self):
        """Adds the NeuronPopulation to the GeNNModel"""
        for i in self.neuron_populations:
            if self.neuron_populations[i].size() > 0:
                self.connected_neurons[i] = self.neuron_populations[i].add_to_network(self.network)


    def _add_synapses(self, synapses):
        for i in synapses:
            self.synapses[i] = synapse.Synapse(synapses[i],
                                               synapses[i]['name'],
                                               self.connected_neurons[synapses[i]['source']],
                                               self.connected_neurons[synapses[i]['target']],
                                               )

    def _connect(self):
        for i in self.synapses:
            self.connected_synapses[i] = self.synapses[i].add_to_network(self.network)


    def __init__(self, name, neuron_populations, synapses, dt, cuda_capable = True, **backend_kwargs):
        """Builds a NeuronalNetwork object starting from a dictionary of
           neurons and one of synapses
        Parameters
        ----------
        name : str
            The unique identifier for the network model
        neuron_populations : dict
            A dictionary containing all the neuron populations
        synapses : dict
            A dictionary containing all the synapses
        cuda_capable : bool
            Whether the model has to be uploaded to a cuda device or it has to
            remain into a single threaded cpu process
        backend_kwargs: pass backend options. Refer to PreferenceBase
        ( https://genn-team.github.io/genn/documentation/4/html/d1/d7a/structCodeGenerator_1_1PreferencesBase.html ) for details
        """
        if cuda_capable:
            self.network = GeNNModel("double", name, **backend_kwargs)
        else:
            self.network = GeNNModel("double", name, backend = "SingleThreadedCPU", **backend_kwargs)

        self.network.dT = dt
        self._add_neuron_population(neuron_populations)
        self._add_neurons_to_network()

        self._add_synapses(synapses)
        self._connect()

    def build_and_load(self, num_recording_steps=None):
        """Builds the corresponding code (C++ or CUDA) and loads it for later use

        Parameters
        ----------
        num_recording_steps: Optional[int]
            When recording, this provides the size of the internal buffer
            used to keep track of the events (if using event batching). The user *must* pull from the
            event buffer once it is full, not any earlier (and possibly not further or it will fill up)
        """
        self.network.build()
        self.network.load(num_recording_timesteps=num_recording_steps)

    def reinitialize(self):
        """
        Reset the internal model variables and clear all currents logs
        """
        self.network.reinitialise()
        self.clear_logs()

    def clear_logs(self):
        # Clear the internal logs.
        for pop in self.neuron_populations.values():
            pop.recorded_outputs.clear()

    def preallocate_logs(self, pop, var):
        # Wrapper around NeuronPopulation.preallocate_logs
        self.neuron_populations[pop].preallocate_logs(var)

    def get_connectivity(self):
        res = []
        for i in self.connected_synapses:
            if self.connected_synapses[i].is_ragged:
<<<<<<< HEAD
                print(i)
                self.connected_synapses[i].pull_connectivity_from_device()
                if i == 'orn_ln':
                    print(len(self.connected_synapses[i].get_sparse_pre_inds()))
                    print(len(self.connected_synapses[i].get_sparse_post_inds()))
=======
                self.connected_synapses[i].pull_connectivity_from_device()
>>>>>>> 14602877
                for (j, z) in zip(self.connected_synapses[i].get_sparse_pre_inds(), self.connected_synapses[i].get_sparse_post_inds()):
                    if i == 'orn_ln':
                        print(f"Adding {j}, {z}")
                        print(res[-1])
                    res.append({
                        "pre_population" : self.connected_synapses[i].src.name,
                        "post_population" : self.connected_synapses[i].trg.name,
                        "pre_id" : j,
                        "post_id" : z,
                    })


                    if res[-1]['pre_population'] == 'orn' and res[-1]['post_population'] == 'ln':
                        print(self.connected_synapses[i].src.name)

                        print(self.connected_synapses[i].trg.name)
            else:
                source_size = self.connected_synapses[i].src.size
                target_size = self.connected_synapses[i].trg.size
                connections = self.connected_synapses[i].get_var_values('g').reshape(source_size, target_size)
                for (j, row) in enumerate(connections):
                    for(z, element) in enumerate(row):
                        if z != 0:
                            res.append({
                                "pre_population" : self.connected_synapses[i].src.name,
                                "post_population" : self.connected_synapses[i].trg.name,
                                "pre_id" : j,
                                "post_id" : z,
                            })

        return res


if __name__ == '__main__':
    import sys
    from reading_parameters import get_parameters
    params = get_parameters(sys.argv[1])
    model = NeuronalNetwork("Test", params['neuron_populations'], params['synapses'], 0.1)
    model.build_and_load()
    model.network.step_time()
<<<<<<< HEAD
    model.network.step_time()
    model.network.step_time()
    model.network.step_time()
    model.network.step_time()
    create_glomerulus_graph(model, int(sys.argv[2]), sys.argv[3])
=======
    draw_connectivity.create_graph(model, 0, sys.argv[2])
>>>>>>> 14602877
<|MERGE_RESOLUTION|>--- conflicted
+++ resolved
@@ -3,7 +3,7 @@
 import neuron
 import synapse
 from pygenn.genn_model import GeNNModel, NeuronGroup
-from draw_connectivity import create_glomerulus_graph, create_network_graph
+import draw_connectivity
 
 class NeuronalNetwork:
     """
@@ -125,31 +125,14 @@
         res = []
         for i in self.connected_synapses:
             if self.connected_synapses[i].is_ragged:
-<<<<<<< HEAD
-                print(i)
                 self.connected_synapses[i].pull_connectivity_from_device()
-                if i == 'orn_ln':
-                    print(len(self.connected_synapses[i].get_sparse_pre_inds()))
-                    print(len(self.connected_synapses[i].get_sparse_post_inds()))
-=======
-                self.connected_synapses[i].pull_connectivity_from_device()
->>>>>>> 14602877
                 for (j, z) in zip(self.connected_synapses[i].get_sparse_pre_inds(), self.connected_synapses[i].get_sparse_post_inds()):
-                    if i == 'orn_ln':
-                        print(f"Adding {j}, {z}")
-                        print(res[-1])
                     res.append({
                         "pre_population" : self.connected_synapses[i].src.name,
                         "post_population" : self.connected_synapses[i].trg.name,
                         "pre_id" : j,
                         "post_id" : z,
                     })
-
-
-                    if res[-1]['pre_population'] == 'orn' and res[-1]['post_population'] == 'ln':
-                        print(self.connected_synapses[i].src.name)
-
-                        print(self.connected_synapses[i].trg.name)
             else:
                 source_size = self.connected_synapses[i].src.size
                 target_size = self.connected_synapses[i].trg.size
@@ -174,12 +157,4 @@
     model = NeuronalNetwork("Test", params['neuron_populations'], params['synapses'], 0.1)
     model.build_and_load()
     model.network.step_time()
-<<<<<<< HEAD
-    model.network.step_time()
-    model.network.step_time()
-    model.network.step_time()
-    model.network.step_time()
-    create_glomerulus_graph(model, int(sys.argv[2]), sys.argv[3])
-=======
-    draw_connectivity.create_graph(model, 0, sys.argv[2])
->>>>>>> 14602877
+    draw_connectivity.create_glomerulus_graph(model, int(sys.argv[2]), sys.argv[3])