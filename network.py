from typing import Dict
import numpy as np
import neuron
import synapse
from pygenn.genn_model import GeNNModel, GeNNType, NeuronGroup

class NeuronalNetwork:
    """
    Class containing the neuronal network definition

    ...

    Attributes
    ----------
    network : pygenn.genn_model.GeNNModel
        The genn object containing the network model
    neuron_populations : dict
        A dictionary containing all the different population of neurons
    synapses : dict
        A dictionary containing all the different synapses between the
        population of neurons

    Methods
    -------
    """

    network = None
    neuron_populations = {}
    connected_neurons: Dict[str, NeuronGroup] = {}
    synapses = {}
    connected_synapses = {}

    def _add_neuron_population(self, neuron_populations):
        """Reads the neuron_population dictionary and creates corresponding
           NeuronPopulation objects
        Parameters
        ----------
        neuron_population : dict
            A dictionary containing all the parameters necessary to build
            the population of neurons.
        """
        for i in neuron_populations:
            self.neuron_populations[i] = neuron.NeuronPopulation(neuron_populations[i], i)

    def _add_neurons_to_network(self):
        """Adds the NeuronPopulation to the GeNNModel"""
        for i in self.neuron_populations:
            if self.neuron_populations[i].size() > 0:
                self.connected_neurons[i] = self.neuron_populations[i].add_to_network(self.network)


    def _add_synapses(self, synapses):
        for i in synapses:
            source, target = i.split("_")
            self.synapses[i] = synapse.Synapse(synapses[i],
                                               synapses[i]['name'],
                                               self.connected_neurons[synapses[i]['source']],
                                               self.connected_neurons[synapses[i]['target']],
                                               )

    def _connect(self):
        for i in self.synapses:
            self.connected_synapses[i] = self.synapses[i].add_to_network(self.network)


<<<<<<< HEAD
    def __init__(self, name, neuron_populations, synapses, cuda_capable = True, **backend_kwargs):
=======
    def __init__(self, name, neuron_populations, synapses, dt, cuda_capable = True):
>>>>>>> 28b5dded
        """Builds a NeuronalNetwork object starting from a dictionary of
           neurons and one of synapses
        Parameters
        ----------
        name : str
            The unique identifier for the network model
        neuron_populations : dict
            A dictionary containing all the neuron populations
        synapses : dict
            A dictionary containing all the synapses
        cuda_capable : bool
            Whether the model has to be uploaded to a cuda device or it has to
            remain into a single threaded cpu process
        backend_kwargs: pass backend options. Refer to PreferenceBase
        ( https://genn-team.github.io/genn/documentation/4/html/d1/d7a/structCodeGenerator_1_1PreferencesBase.html ) for details
        """
        if cuda_capable:
            self.network = GeNNModel("double", name, **backend_kwargs)
        else:
            self.network = GeNNModel("double", name, backend = "SingleThreadedCPU", **backend_kwargs)

        self.network.dT = dt
        self._add_neuron_population(neuron_populations)
        self._add_neurons_to_network()

        self._add_synapses(synapses)
        self._connect()

    def build_and_load(self, num_recording_steps=None):
        """Builds the corresponding code (C++ or CUDA) and loads it for later use

        Parameters
        ----------
        num_recording_steps: Optional[int]
            When recording, this provides the size of the internal buffer
            used to keep track of the events (if using event batching). The user *must* pull from the
            event buffer once it is full, not any earlier (and possibly not further or it will fill up)
        """
        self.network.build()
        self.network.load(num_recording_timesteps=num_recording_steps)
    
    def reinitialize(self):
        """
        Reset the internal model variables and clear all currents logs
        """
        self.network.reinitialise()
        for pop in self.neuron_populations.values():
            pop.recorded_outputs.clear()

if __name__ == '__main__':
    import sys
    from reading_parameters import get_parameters
    params = get_parameters(sys.argv[1])
    model = NeuronalNetwork("Test", params['neuron_populations'], params['synapses'], 0.1)
    print("HERE")
    model.build_and_load()
    print(model.connected_neurons['or'].vars['ra_1'].view[:])
    model.network.step_time()
    print(model.connected_neurons['or'].vars['ra_1'].view[:])
    model.connected_neurons['or'].vars['ra_1'].view = np.arange(160)
    print(model.connected_neurons['or'].vars['ra_1'].view[:])<|MERGE_RESOLUTION|>--- conflicted
+++ resolved
@@ -63,11 +63,7 @@
             self.connected_synapses[i] = self.synapses[i].add_to_network(self.network)
 
 
-<<<<<<< HEAD
-    def __init__(self, name, neuron_populations, synapses, cuda_capable = True, **backend_kwargs):
-=======
-    def __init__(self, name, neuron_populations, synapses, dt, cuda_capable = True):
->>>>>>> 28b5dded
+    def __init__(self, name, neuron_populations, synapses, dt, cuda_capable = True, **backend_kwargs):
         """Builds a NeuronalNetwork object starting from a dictionary of
            neurons and one of synapses
         Parameters
