--- conflicted
+++ resolved
@@ -84,10 +84,6 @@
         glo_sdfs_out[:,i]= np.mean(sdf[:,n_per_glo*i:n_per_glo*(i+1)],axis=1)
     return glo_sdfs_out
 
-<<<<<<< HEAD
-def parse_data(exp_name, vars_to_read: Dict[str, List[str]]) -> Tuple[Dict[str, np.ndarray], Protocol]:
-    dirpath = Path("/media/data/thesis_output") / exp_name
-=======
 def parse_data(param, exp_name, vars_to_read: Dict[str, List[str]]) -> Tuple[Dict[str, np.ndarray], Protocol]:
     """
     Load a HDFS table with the selected variables into a dictionary.
@@ -103,7 +99,6 @@
         Refer to `Simulation` for details
     """
     dirpath = Path(param["simulation"]['simulation']['output_path']) / exp_name
->>>>>>> 560baa41
     data = tables.open_file(str(dirpath / "tracked_vars.h5"))
     with (dirpath / "protocol.pickle").open("rb") as f:
         protocol: TestFirstProtocol = pickle.load(f)
@@ -118,20 +113,6 @@
     return to_return, protocol
 
 
-<<<<<<< HEAD
-def subplot_spike_pane(spike_t, spike_ID, idx, factor, toff, tend, ax):
-    #fil1 = spike_ID >= idx * n
-    #fil2 = spike_ID < (idx+1) * n
-
-    #st = spike_t[np.logical_and(fil1, fil2)]
-    st = spike_t[spike_ID == idx * factor]
-    st = st[st >= toff]
-    st = st[st <= toff+tend]
-    #st = st[::10]
-    st = np.unique(st) # wtf?
-    st = np.reshape(st, (1, -1))
-    x = np.vstack((st, st))
-=======
 def subplot_spike_pane(spike_t: np.ndarray, spike_ids: np.ndarray, idx: int, factor: int, t_start: float, t_end: float, ax):
     """
     Superimpose spikes on top of of an axis. A "spike" is a dirac-like impulse going
@@ -161,7 +142,6 @@
     spike_t = np.unique(spike_t) # sometimes spikes are duplicated (how come?)
     spike_t = np.reshape(spike_t, (1, -1))
     x = np.vstack((spike_t, spike_t))
->>>>>>> 560baa41
     y = np.ones(x.shape)
     y[0, :] = -70.0
     y[1, :] = 20.0
@@ -401,12 +381,6 @@
 
     if not isinstance(protocol, FirstProtocol):
         raise ValueError("This plot requires FirstProtocol")
-<<<<<<< HEAD
-
-
-=======
-    
->>>>>>> 560baa41
     for pop in ["orn"]:
         concentrations = {"iaa": [0, 1, 2], "geo": [3, 4, 5]}
         for odor, ii in concentrations.items():
@@ -447,10 +421,6 @@
             plt.plot(max_concentrations, max_sdfs, label=odor)
         plt.legend()
         plt.show()
-<<<<<<< HEAD
-
-=======
->>>>>>> 560baa41
 
         if len(spikes_t) == 0:
             break
