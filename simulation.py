from collections import deque
from pathlib import Path
import pickle
from typing import List, Tuple
import logging

from network import NeuronalNetwork
from neuron import NeuronPopulation
from protocols import Protocol, ProtocolStep, exp1_protocol
from odors import Odor
from first_protocol import FirstProtocol

import numpy as np

class Simulator:
    """
    A Simulator automatically launches a network with a given protocol
    and tracks the required populations.

    Attributes
    ----------
    sim_name: str
        The name of the simulation
    model: NeuronalNetwork
        a neuronal network to simulate and track
<<<<<<< HEAD

    protocol: a protocol to simulate
=======
    
    protocol: a protocol to simulate (TODO)
>>>>>>> 77d803d4
    """

    def _reset(self):
        self.recorded_vars = {}
        self.model.reinitialize()

    def __init__(
        self,
        sim_name: str,
        model: NeuronalNetwork,
    ) -> None:
        self.sim_name = sim_name
        self.model = model
<<<<<<< HEAD

    def _track_var(self, population: str, var_name: str):
        pass  # TODO

    def track_vars(self, variables: List[Tuple[str, str]]):
=======
        self.protocol = protocol
        self.odor = odor
        self.hill_n = hill_n
        self.recorded_vars = {}

    def _track_var(self, population: str, var_names: List[str]):
        for name in var_names:
            pop = self.model.neuron_populations[population]
            genn_pop = self.model.connected_neurons[population]
            if name == "spikes":
                print("recording...")
                genn_pop.spike_recording_enabled = True
            else:
                # TODO: implement CUDA event buffers for those variables.
                # For now all we can do is pulling them manually every n steps
                pass
            self.recorded_vars.setdefault(population, []).append(name)

            pop.recorded_outputs[name] = np.array([])

    def track_vars(self, variables: List[Tuple[str, List[str]]]):
>>>>>>> 77d803d4
        """
        Track a list of variables per population

        Parameters
        ----------
        variables: list
            keeps track of which variables to pull from the neurons.
            Each element is in the form (pop_name, [var1, var2, ...]) where
            var1, ... are variables defined in the specific neuron code used by that population.
            An extra variable, "spikes", enables spike counting (ie. when V >= some threshold)
        """
        for var in variables:
            self._track_var(*var)
        


    def _clear(self):
        for i in range(3):
            self._reset_population(i)
        self.model.network.push_state_to_device("or")

    def save_output(self):
        path = Path(self.sim_name + ".pickle")
        logging.info(f"Saving to {path}")
        to_log = {}
        for pop_name, pop in self.model.neuron_populations.items():
            to_log[pop_name] = pop.recorded_outputs

        with path.open("wb") as f:
            pickle.dump(to_log, f)

    def _add_to_var(self, pop, var, times, series):
        if len(pop.recorded_outputs[var]) > 0:
            cur_buf_size = pop.recorded_outputs[var].shape[1]
        else:
            cur_buf_size = 0
        pop.recorded_outputs[var].resize(2, cur_buf_size + len(times))
        pop.recorded_outputs[var][0, cur_buf_size:] = times
        pop.recorded_outputs[var][1, cur_buf_size:] = series

    def run(self, howlong: float, batch=1.0, poll_spike_readings=False):
        """
        Run a simulation. The user is advised to call `track_vars` first
        to register which variables to log during the simulation

        Parameters
        ----------

        howlong: float
            for how long we want the simulation to run.
        batch: float
            how often (in ms) to pull data from the GPU. Must be a multiple of dt.
            We recommend not keeping this value too low or the GPU may stall.
        poll_spike_readings: bool
            if False (default), use the internal SpikeRecorder class to record spike events.
            This is much faster than polling the internal state, but is limited to the internal implementation.
            Otherwise, use the (old) spike event polling method. This means almost all events will be lost between
            readings, however it provides useful "snapshot" views for debugging.
        """
        model = self.model.network
        logging.info(f"Starting a simulation for the model {model.model_name} that will run for {howlong} ms")

        if not model._built:
            self.model.build_and_load(int(batch / model.dT))
        else:
            self.model.reinitialise()
        
        # FIXME
<<<<<<< HEAD
        while model.t < until:
            #print(f"Time: {model.t}")
=======
        while model.t < howlong:
            while len(protocols) and protocols[0].t_end >= model.t:
                protocols.popleft()
            
            for step in protocols:
                if step.t_start > self.model.t:
                    # FIXME: this actually doesn't clear *other* odors.
                    # But we don't care for now
                    break # we're in the future
                self._apply_step(step)
            else: # no step was found
                self._clear()

>>>>>>> 77d803d4
            model.step_time()
        
            if model.t > 0 and np.isclose(np.fmod(model.t, batch), 0.0):
                print(f"Time: {model.t}")
                for pop_name, pop_vars in self.recorded_vars.items():
                    pop = self.model.neuron_populations[pop_name]
                    genn_pop = self.model.connected_neurons[pop_name]
                    for var in pop_vars:
                        if var == "spikes":
                            if not poll_spike_readings:
                                model.pull_recording_buffers_from_device()
                                spike_t = genn_pop.spike_recording_data[0]
                                spike_id = genn_pop.spike_recording_data[1]
                            else:
                                genn_pop.pull_current_spikes_from_device()
                                spike_count = genn_pop.spike_count[0][0]
                                logging.debug(f"Detected {spike_count} spike events")
                                if spike_count > 0:
                                    # realistically, spike_count will hardly be bigger than 1
                                    spike_t = model.t * np.ones(spike_count)
                                    spike_id = genn_pop.spikes[0][0][:spike_count]
                                else:
                                    spike_t = []
                                
                            if len(spike_t) == 0:
                                continue

                            self._add_to_var(pop, var, spike_t, spike_id)
                            
                            logging.debug(f"pop: {pop_name}, spike_t: {spike_t}, spike_id: {spike_id}")
                        else:
                            genn_pop.pull_var_from_device(var)
                            logging.debug(f"{pop_name} -> {var}")
                            logging.debug(genn_pop.vars[var].view)
                            series = genn_pop.vars[var].view
                            times = model.t * np.ones_like(series)

                            self._add_to_var(pop, var, times, series)
        
if __name__ == "__main__":
    import sys
    from reading_parameters import get_parameters
    params = get_parameters(sys.argv[1])
    first_protocol = FirstProtocol(params['protocols']['experiment1'])
    first_protocol.events_generation(1)
    first_protocol.generate_or_param(params['neuron_populations']['or'])
    model = NeuronalNetwork(
        "Test", params['neuron_populations'], params['synapses'])
<<<<<<< HEAD

    sim = Simulator(model)
    sim.run(100000.0)
=======
    temp = Odor(params['protocols']['experiment1']
                ['odors']['default'], 'iaa', 160, False)
    temp1 = Odor(params['protocols']['experiment1']
                ['odors']['default'], 'geo', 160, False)
    temp2 = Odor(params['protocols']['experiment1']
                ['odors']['default'], 'default', 160, False)

    temp.shuffle_binding_rates()
    temp1.shuffle_binding_rates()
    temp2.shuffle_binding_rates()

    odor_matrix = np.array(
        [temp.get_cuda_rates(), temp1.get_cuda_rates(), temp2.get_cuda_rates()])
    print(odor_matrix.shape)
    protocol = exp1_protocol()
    hill_n = np.random.uniform(0.95, 1.5, 160)

    logging.basicConfig(level=logging.DEBUG)
    sim = Simulator("test_sim", model, protocol, odor_matrix, hill_n)
    sim.track_vars([("or", ["kp1cn_0"]), ("ln", ["spikes"]), ("pn", ["spikes"])])
    sim.run(5000.0, batch=1000.0, poll_spike_readings=False)
    sim.save_output()
>>>>>>> 77d803d4

    # model.build_and_load() # no longer necessary<|MERGE_RESOLUTION|>--- conflicted
+++ resolved
@@ -23,13 +23,8 @@
         The name of the simulation
     model: NeuronalNetwork
         a neuronal network to simulate and track
-<<<<<<< HEAD
 
     protocol: a protocol to simulate
-=======
-    
-    protocol: a protocol to simulate (TODO)
->>>>>>> 77d803d4
     """
 
     def _reset(self):
@@ -43,16 +38,6 @@
     ) -> None:
         self.sim_name = sim_name
         self.model = model
-<<<<<<< HEAD
-
-    def _track_var(self, population: str, var_name: str):
-        pass  # TODO
-
-    def track_vars(self, variables: List[Tuple[str, str]]):
-=======
-        self.protocol = protocol
-        self.odor = odor
-        self.hill_n = hill_n
         self.recorded_vars = {}
 
     def _track_var(self, population: str, var_names: List[str]):
@@ -71,7 +56,6 @@
             pop.recorded_outputs[name] = np.array([])
 
     def track_vars(self, variables: List[Tuple[str, List[str]]]):
->>>>>>> 77d803d4
         """
         Track a list of variables per population
 
@@ -140,24 +124,8 @@
             self.model.reinitialise()
         
         # FIXME
-<<<<<<< HEAD
-        while model.t < until:
-            #print(f"Time: {model.t}")
-=======
         while model.t < howlong:
-            while len(protocols) and protocols[0].t_end >= model.t:
-                protocols.popleft()
-            
-            for step in protocols:
-                if step.t_start > self.model.t:
-                    # FIXME: this actually doesn't clear *other* odors.
-                    # But we don't care for now
-                    break # we're in the future
-                self._apply_step(step)
-            else: # no step was found
-                self._clear()
-
->>>>>>> 77d803d4
+            logging.debug(f"Time: {model.t}")
             model.step_time()
         
             if model.t > 0 and np.isclose(np.fmod(model.t, batch), 0.0):
@@ -206,33 +174,10 @@
     first_protocol.generate_or_param(params['neuron_populations']['or'])
     model = NeuronalNetwork(
         "Test", params['neuron_populations'], params['synapses'])
-<<<<<<< HEAD
 
-    sim = Simulator(model)
-    sim.run(100000.0)
-=======
-    temp = Odor(params['protocols']['experiment1']
-                ['odors']['default'], 'iaa', 160, False)
-    temp1 = Odor(params['protocols']['experiment1']
-                ['odors']['default'], 'geo', 160, False)
-    temp2 = Odor(params['protocols']['experiment1']
-                ['odors']['default'], 'default', 160, False)
-
-    temp.shuffle_binding_rates()
-    temp1.shuffle_binding_rates()
-    temp2.shuffle_binding_rates()
-
-    odor_matrix = np.array(
-        [temp.get_cuda_rates(), temp1.get_cuda_rates(), temp2.get_cuda_rates()])
-    print(odor_matrix.shape)
-    protocol = exp1_protocol()
-    hill_n = np.random.uniform(0.95, 1.5, 160)
-
-    logging.basicConfig(level=logging.DEBUG)
-    sim = Simulator("test_sim", model, protocol, odor_matrix, hill_n)
-    sim.track_vars([("or", ["kp1cn_0"]), ("ln", ["spikes"]), ("pn", ["spikes"])])
-    sim.run(5000.0, batch=1000.0, poll_spike_readings=False)
+    # to change the verbosity
+    # logging.setLevel(logging.DEBUG)
+    sim = Simulator("test_sim", model)
+    sim.track_vars([("or", ["kp1cn_0"]), ("ln", ["spikes"], ("pn", ["spikes"]))])
+    sim.run(100000.0, batch=1000.0, poll_spike_readings=False)
     sim.save_output()
->>>>>>> 77d803d4
-
-    # model.build_and_load() # no longer necessary