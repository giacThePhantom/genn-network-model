from collections import deque
from pathlib import Path
import pickle
from typing import List, Tuple
import logging

from network import NeuronalNetwork
from neuron import NeuronPopulation
from protocols import Protocol, ProtocolStep, exp1_protocol
from odors import Odor
from first_protocol import FirstProtocol

import numpy as np

class Simulator:
    """
    A Simulator automatically launches a network with a given protocol
    and tracks the required populations.

    Attributes
    ----------
    sim_name: str
        The name of the simulation
    model: NeuronalNetwork
        a neuronal network to simulate and track

    protocol: a protocol to simulate
    """

    def _reset(self):
        self.recorded_vars = {}
        self.model.reinitialize()

    def __init__(
        self,
        sim_name: str,
        model: NeuronalNetwork,
    ) -> None:
        self.sim_name = sim_name
        self.model = model
        self.recorded_vars = {}

    def _track_var(self, population: str, var_names: List[str]):
        for name in var_names:
            pop = self.model.neuron_populations[population]
            genn_pop = self.model.connected_neurons[population]
            if name == "spikes":
                print("recording...")
                genn_pop.spike_recording_enabled = True
            else:
                # TODO: implement CUDA event buffers for those variables.
                # For now all we can do is pulling them manually every n steps
                pass
            self.recorded_vars.setdefault(population, []).append(name)

            pop.recorded_outputs[name] = np.array([])

    def track_vars(self, variables: List[Tuple[str, List[str]]]):
        """
        Track a list of variables per population

        Parameters
        ----------
        variables: list
            keeps track of which variables to pull from the neurons.
            Each element is in the form (pop_name, [var1, var2, ...]) where
            var1, ... are variables defined in the specific neuron code used by that population.
            An extra variable, "spikes", enables spike counting (ie. when V >= some threshold)
        """
        for var in variables:
            self._track_var(*var)
        


    def _clear(self):
        for i in range(3):
            self._reset_population(i)
        self.model.network.push_state_to_device("or")

    def save_output(self):
        path = Path(self.sim_name + ".pickle")
        logging.info(f"Saving to {path}")
        to_log = {}
        for pop_name, pop in self.model.neuron_populations.items():
            to_log[pop_name] = pop.recorded_outputs

        with path.open("wb") as f:
            pickle.dump(to_log, f)

    def _add_to_var(self, pop, var, times, series):
        if len(pop.recorded_outputs[var]) > 0:
            cur_buf_size = pop.recorded_outputs[var].shape[1]
        else:
            cur_buf_size = 0
        pop.recorded_outputs[var].resize(2, cur_buf_size + len(times))
        pop.recorded_outputs[var][0, cur_buf_size:] = times
        pop.recorded_outputs[var][1, cur_buf_size:] = series

    def run(self, howlong: float, batch=1.0, poll_spike_readings=False):
        """
        Run a simulation. The user is advised to call `track_vars` first
        to register which variables to log during the simulation

        Parameters
        ----------

        howlong: float
            for how long we want the simulation to run.
        batch: float
            how often (in ms) to pull data from the GPU. Must be a multiple of dt.
            We recommend not keeping this value too low or the GPU may stall.
        poll_spike_readings: bool
            if False (default), use the internal SpikeRecorder class to record spike events.
            This is much faster than polling the internal state, but is limited to the internal implementation.
            Otherwise, use the (old) spike event polling method. This means almost all events will be lost between
            readings, however it provides useful "snapshot" views for debugging.
        """
        model = self.model.network
        logging.info(f"Starting a simulation for the model {model.model_name} that will run for {howlong} ms")

        if not model._built:
            self.model.build_and_load(int(batch / model.dT))
        else:
            self.model.reinitialise()
        
        # FIXME
        while model.t < howlong:
            logging.debug(f"Time: {model.t}")
            model.step_time()
        
            if model.t > 0 and np.isclose(np.fmod(model.t, batch), 0.0):
                print(f"Time: {model.t}")
                for pop_name, pop_vars in self.recorded_vars.items():
                    pop = self.model.neuron_populations[pop_name]
                    genn_pop = self.model.connected_neurons[pop_name]
                    for var in pop_vars:
                        if var == "spikes":
                            if not poll_spike_readings:
                                model.pull_recording_buffers_from_device()
                                spike_t = genn_pop.spike_recording_data[0]
                                spike_id = genn_pop.spike_recording_data[1]
                            else:
                                genn_pop.pull_current_spikes_from_device()
                                spike_count = genn_pop.spike_count[0][0]
                                logging.debug(f"Detected {spike_count} spike events")
                                if spike_count > 0:
                                    # realistically, spike_count will hardly be bigger than 1
                                    spike_t = model.t * np.ones(spike_count)
                                    spike_id = genn_pop.spikes[0][0][:spike_count]
                                else:
                                    spike_t = []
                                
                            if len(spike_t) == 0:
                                continue

                            self._add_to_var(pop, var, spike_t, spike_id)
                            
                            logging.debug(f"pop: {pop_name}, spike_t: {spike_t}, spike_id: {spike_id}")
                        else:
                            genn_pop.pull_var_from_device(var)
                            logging.debug(f"{pop_name} -> {var}")
                            logging.debug(genn_pop.vars[var].view)
                            series = genn_pop.vars[var].view
                            times = model.t * np.ones_like(series)

                            self._add_to_var(pop, var, times, series)
        
if __name__ == "__main__":
    import sys
    from reading_parameters import get_parameters
    params = get_parameters(sys.argv[1])
    first_protocol = FirstProtocol(params['protocols']['experiment1'], 1)
    first_protocol.generate_or_param(params['neuron_populations']['or'])
    model = NeuronalNetwork(
        "Test", params['neuron_populations'], params['synapses'],
        dt = 0.1,

<<<<<<< HEAD
    )

    sim = Simulator(model)
    sim.run(30003000.0)
=======
    # to change the verbosity
    # logging.setLevel(logging.DEBUG)
    sim = Simulator("test_sim", model)
    sim.track_vars([("or", ["kp1cn_0"]), ("ln", ["spikes"], ("pn", ["spikes"]))])
    sim.run(100000.0, batch=1000.0, poll_spike_readings=False)
    sim.save_output()
>>>>>>> a3d5ee99
<|MERGE_RESOLUTION|>--- conflicted
+++ resolved
@@ -69,7 +69,7 @@
         """
         for var in variables:
             self._track_var(*var)
-        
+
 
 
     def _clear(self):
@@ -122,12 +122,12 @@
             self.model.build_and_load(int(batch / model.dT))
         else:
             self.model.reinitialise()
-        
+
         # FIXME
         while model.t < howlong:
             logging.debug(f"Time: {model.t}")
             model.step_time()
-        
+
             if model.t > 0 and np.isclose(np.fmod(model.t, batch), 0.0):
                 print(f"Time: {model.t}")
                 for pop_name, pop_vars in self.recorded_vars.items():
@@ -149,12 +149,12 @@
                                     spike_id = genn_pop.spikes[0][0][:spike_count]
                                 else:
                                     spike_t = []
-                                
+
                             if len(spike_t) == 0:
                                 continue
 
                             self._add_to_var(pop, var, spike_t, spike_id)
-                            
+
                             logging.debug(f"pop: {pop_name}, spike_t: {spike_t}, spike_id: {spike_id}")
                         else:
                             genn_pop.pull_var_from_device(var)
@@ -164,7 +164,7 @@
                             times = model.t * np.ones_like(series)
 
                             self._add_to_var(pop, var, times, series)
-        
+
 if __name__ == "__main__":
     import sys
     from reading_parameters import get_parameters
@@ -175,16 +175,11 @@
         "Test", params['neuron_populations'], params['synapses'],
         dt = 0.1,
 
-<<<<<<< HEAD
     )
 
-    sim = Simulator(model)
-    sim.run(30003000.0)
-=======
     # to change the verbosity
     # logging.setLevel(logging.DEBUG)
     sim = Simulator("test_sim", model)
     sim.track_vars([("or", ["kp1cn_0"]), ("ln", ["spikes"], ("pn", ["spikes"]))])
     sim.run(100000.0, batch=1000.0, poll_spike_readings=False)
-    sim.save_output()
->>>>>>> a3d5ee99
+    sim.save_output()