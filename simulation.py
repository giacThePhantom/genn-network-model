--- conflicted
+++ resolved
@@ -61,126 +61,28 @@
             param['simulations']['name'],
             param['neuron_populations'],
             param['synapses'],
-<<<<<<< HEAD
-            param['simulation']['simulation']['dt'],
-            optimizeCode=param['simulation']['simulation']['optimize_code'],
-            generateEmptyStatePush=param['simulation']['simulation']['generate_empty_state_push']
-=======
             param['simulations']['simulation']['dt'],
             optimizeCode=params['simulations']['simulation']['optimize_code'],
             generateEmptyStatePush=params['simulations']['simulation']['generate_empty_state_push']
->>>>>>> 443bcdc8
         )
         self.protocol = protocol
-<<<<<<< HEAD
-        self.param = param['simulation']['simulation']
-=======
         self.param = param['simulations']['simulation']
-        batch = self.param['batch']
-        self._output_table = None
-        self.save = self.param["save"]
 
         # N_timesteps_to_pull_var is the sampling frequency (in timesteps) for normal (non-event) vars.
         # For example, n_timesteps_to_pull_var=100 means every 100 steps (or 100*dt ms) we pull a variable.
-        # 
-        self.n_timesteps_to_pull_var = self.param["n_timesteps_to_pull_var"]
-        self.batch_size_timesteps = round(batch / self.n_timesteps_to_pull_var)
-        self._reset_population()
-        self.track_vars()
-
-    def _track_var(self, population: str, var_names: List[str], f: tables.File):
-        group = f.create_group(f.root, population)
-        for name in var_names:
-            # pop = self.model.neuron_populations[population]
-            genn_pop = self.model.connected_neurons[population]
-            if name == "spikes":
-                genn_pop.spike_recording_enabled = True
-                target_cols = 2
-            else:
-                # TODO: implement CUDA event buffers for those variables.
-                # For now all we can do is pulling them manually every n steps
-
-                # Format: (v_1, v_2, ..., v_k, t) with k being the number of neurons.
-                target_cols = genn_pop.size + 1
-                self._data[population][name] = np.empty((self.batch_size_timesteps, genn_pop.size + 1))
-
-            # For spikes, this is hopefully an upper bound. For vars, this is exact.
-            expected_rows = self.protocol.simulation_time // (self.n_timesteps_to_pull_var * self.param["dt"])
-            self.recorded_vars.setdefault(population, []).append(name)
-            f.create_earray(group, name, tables.Float64Atom(),
-                            (0, target_cols), expectedrows=expected_rows)
-
-
-    def track_vars(self):
-        """
-        Track a list of variables per population
-
-        Parameters
-        ----------
-        variables: list
-            keeps track of which variables to pull from the neurons.
-            Each element is in the form (pop_name, [var1, var2, ...]) where
-            var1, ... are variables defined in the specific neuron code used by that population.
-            An extra variable, "spikes", enables spike counting (ie. when V >= some threshold)
-        """
-
-        self.dirpath = Path(self.param["output_path"]) / self.sim_name
-        self.logging_path = self.dirpath / "tracked_vars.h5"
-        self.protocol_path = self.dirpath / "protocol.pickle"
-        self.dirpath.mkdir(exist_ok=True)
-        self._row_count = 0
-
-        with self.protocol_path.open("wb") as f:
-            pickle.dump(self.protocol, f)
-
-        variables = [(key, self.param['tracked_variables'][key])
-                     for key in self.param['tracked_variables']]
->>>>>>> 443bcdc8
+        #
 
         self.recorder = Recorder(self.param['output_path'],
                                  self.sim_name,
                                  self.param['tracked_variables'],
                                  self.model.connected_neurons,
                                  self.param['batch'],
-                                 self.param['batch_var_reads'],
+                                 self.param['n_timesteps_to_pull_var'],
                                  self.param['dt'],
                                  protocol.simulation_time)
 
-<<<<<<< HEAD
         self.recorder.dump_protocol(self.protocol)
         self.recorder.enable_spike_recording(self.model)
-=======
-    def _reset_population(self):
-        self._row_count = 0
-
-    def _stream_output(self):
-        logging.info(f"Saving to {self.dirpath}")
-
-        # This makes sure the table is locked until the simulation ends (graciously or not).
-        if self._output_table is None:
-            self._output_table = tables.open_file(self.logging_path, 'a', self.filters)
-
-        for pop, var_dict in self._data.items():
-            for var, values in var_dict.items():
-                # handle both spiking events and snapshots
-                if len(values.shape) == 1:
-                    values = values.reshape((1, -1))
-                self._output_table.root[pop][var].append(values[:self._row_count])
-
-        self._reset_population()
-
-    def _flush(self):
-        self._output_table.close()
-        self._output_table = None
-        self._reset_population()
-
-    def _add_to_var(self, pop, var, times, series):
-        if var != "spikes":
-            #print(pop, var, self._data[pop][var].shape)
-            self._data[pop][var][self._row_count] = np.concatenate([times, series])
-        else:
-            self._data[pop][var] = np.column_stack([times, series])
->>>>>>> 443bcdc8
 
     def update_target_pop(self, target_pop, current_events, events):
         for (i, event) in enumerate(current_events):
@@ -221,11 +123,7 @@
 
         if not genn_model._built:
             logging.info("Build and load")
-<<<<<<< HEAD
-            self.model.build_and_load(round(self.param['batch'] / self.param['batch_var_reads']))
-=======
-            self.model.build_and_load(self.batch_size_timesteps)
->>>>>>> 443bcdc8
+            self.model.build_and_load(round(self.param['batch'] / self.param['n_timesteps_to_pull_var']))
             logging.info("Done")
         else:
             logging.info("Reinitializing")
@@ -240,13 +138,7 @@
         target_pop = self.model.connected_neurons['or']
 
         # Kickstart the simulation
-<<<<<<< HEAD
         total_timesteps = round(self.protocol.simulation_time)
-=======
-        batch_timesteps = self.batch_size_timesteps
-        total_timesteps = round(self.protocol.simulation_time / genn_model.dT)
-        n_timesteps_to_pull_var = self.n_timesteps_to_pull_var
->>>>>>> 443bcdc8
 
         with logging_redirect_tqdm():
             with tqdm(total=total_timesteps) as pbar:
@@ -254,22 +146,10 @@
                     logging.debug(f"Time: {genn_model.t}")
                     genn_model.step_time()
                     self.update_target_pop(target_pop, current_events, events)
-<<<<<<< HEAD
                     self.recorder.record(self.model, save)
                     if genn_model.t % 1 == 0:
                         pbar.update(1)
         self.recorder.flush()
-=======
-                    if genn_model.timestep % n_timesteps_to_pull_var == 0:
-                        self._collect_vars()
-
-                    if genn_model.timestep % batch_timesteps == 0:
-                        self._collect_spikes(poll_spike_readings)
-                        if save:
-                            self._stream_output()
-                    pbar.update()
-        self._flush()
->>>>>>> 443bcdc8
 
 def pick_protocol(params):
     # Pick the correct protocol for the experiment
