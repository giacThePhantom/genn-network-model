--- conflicted
+++ resolved
@@ -186,9 +186,5 @@
 
     sim.run(
         poll_spike_readings=sim_params[name]['poll_spike_readings'],
-<<<<<<< HEAD
-        save=True
-=======
         save=sim_params[name]['save']
->>>>>>> d7f91047
     )