from protocol import Protocol
import numpy as np

class ThirdProtocol(Protocol):
<<<<<<< HEAD
    def __init__(self, param):
        super().__init__(param)
        self.events_generation()
        self.assign_channel_to_events()
=======
>>>>>>> 1eec7655

    def _event_generation(self, t, odor, c_exp):
        t_start = t
        t_end = t + self.event_duration
        concentration = c_exp
        event = {
            "t_start" : t_start,
            "t_end" : t_end,
            "concentration" : concentration,
            "odor_name" : odor.name,
            "binding_rates" : np.power(odor.binding_rates*concentration, self.hill_exponential),
            "activation_rates" : odor.activation_rates,
        }
        return event

    def events_generation(self, num_concentration_increases=25):
        res = []
        t = self.resting_duration
        #for (i, odor) in enumerate(self.get_odors()):
<<<<<<< HEAD
        for c1_exp in self.param['first_odor_concentrations']:
            for c2_exp in self.param['second_odor_concentrations']:
=======
        odors = self.get_odors()
        for c1_exp in range(num_concentration_increases):
            for c2_exp in range(num_concentration_increases):
>>>>>>> 1eec7655
                # apply two odors at the same time, but with different concentrations.
                res.append(self._event_generation(t, self.odors[0], c1_exp))
                res.append(self._event_generation(t, self.odors[1], c2_exp))
                t = res[-1]['t_end'] + self.resting_duration

        self.events = res
        self.assign_channel_to_events()

if __name__ == "__main__":
    from reading_parameters import get_parameters
    import sys
    params = get_parameters(sys.argv[1])
    temp = SecondProtocol(params['protocols']['experiment2'])
    temp.events_generation(1)
    temp.assign_channel_to_events()
    temp.generate_or_param(params['neuron_populations']['or'])<|MERGE_RESOLUTION|>--- conflicted
+++ resolved
@@ -2,13 +2,10 @@
 import numpy as np
 
 class ThirdProtocol(Protocol):
-<<<<<<< HEAD
     def __init__(self, param):
         super().__init__(param)
         self.events_generation()
         self.assign_channel_to_events()
-=======
->>>>>>> 1eec7655
 
     def _event_generation(self, t, odor, c_exp):
         t_start = t
@@ -24,31 +21,16 @@
         }
         return event
 
-    def events_generation(self, num_concentration_increases=25):
+    def events_generation(self):
         res = []
         t = self.resting_duration
         #for (i, odor) in enumerate(self.get_odors()):
-<<<<<<< HEAD
         for c1_exp in self.param['first_odor_concentrations']:
             for c2_exp in self.param['second_odor_concentrations']:
-=======
-        odors = self.get_odors()
-        for c1_exp in range(num_concentration_increases):
-            for c2_exp in range(num_concentration_increases):
->>>>>>> 1eec7655
                 # apply two odors at the same time, but with different concentrations.
                 res.append(self._event_generation(t, self.odors[0], c1_exp))
                 res.append(self._event_generation(t, self.odors[1], c2_exp))
                 t = res[-1]['t_end'] + self.resting_duration
 
         self.events = res
-        self.assign_channel_to_events()
-
-if __name__ == "__main__":
-    from reading_parameters import get_parameters
-    import sys
-    params = get_parameters(sys.argv[1])
-    temp = SecondProtocol(params['protocols']['experiment2'])
-    temp.events_generation(1)
-    temp.assign_channel_to_events()
-    temp.generate_or_param(params['neuron_populations']['or'])+        self.assign_channel_to_events()